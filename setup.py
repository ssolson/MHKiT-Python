from setuptools import setup, find_packages
from distutils.core import Extension
import os
import re

DISTNAME = 'mhkit'
PACKAGES = find_packages()
EXTENSIONS = []
DESCRIPTION = 'Marine and Hydrokinetic Toolkit'
AUTHOR = 'MHKiT developers'
MAINTAINER_EMAIL = ''
LICENSE = 'Revised BSD'
URL = 'https://github.com/MHKiT-Software/mhkit-python'
CLASSIFIERS=['Development Status :: 3 - Alpha',
             'Programming Language :: Python :: 3',
             'Topic :: Scientific/Engineering',
             'Intended Audience :: Science/Research',
             'Operating System :: OS Independent',
            ]
DEPENDENCIES = ['pandas>=1.0.0', 
                'numpy<1.21.0', 
                'scipy',
                'matplotlib', 
                'requests', 
                'pecos>=0.1.9',
                'fatpack',
                'lxml',
                'scikit-learn',
		        'NREL-rex>=0.2.35',
                'six>=1.13.0',
<<<<<<< HEAD
                'netCDF4',
=======
                'netCDF4', 
>>>>>>> 92ce6e66
                'xarray']

# use README file as the long description
file_dir = os.path.abspath(os.path.dirname(__file__))
with open(os.path.join(file_dir, 'README.md'), encoding='utf-8') as f:
    LONG_DESCRIPTION = f.read()

# get version from __init__.py
with open(os.path.join(file_dir, 'mhkit', '__init__.py')) as f:
    version_file = f.read()
    version_match = re.search(r"^__version__ = ['\"]([^'\"]*)['\"]",
                              version_file, re.M)
    if version_match:
        VERSION = version_match.group(1)
    else:
        raise RuntimeError("Unable to find version string.")
        
setup(name=DISTNAME,
      version=VERSION,
      packages=PACKAGES,
      ext_modules=EXTENSIONS,
      description=DESCRIPTION,
      long_description=LONG_DESCRIPTION,
      author=AUTHOR,
      maintainer_email=MAINTAINER_EMAIL,
      license=LICENSE,
      url=URL,
      classifiers=CLASSIFIERS,
      zip_safe=False,
      install_requires=DEPENDENCIES,
      scripts=[],
      include_package_data=True
  )<|MERGE_RESOLUTION|>--- conflicted
+++ resolved
@@ -28,11 +28,7 @@
                 'scikit-learn',
 		        'NREL-rex>=0.2.35',
                 'six>=1.13.0',
-<<<<<<< HEAD
-                'netCDF4',
-=======
                 'netCDF4', 
->>>>>>> 92ce6e66
                 'xarray']
 
 # use README file as the long description
