--- conflicted
+++ resolved
@@ -1059,50 +1059,6 @@
         self.assertTrue(start_dt.strftime('%Y-%m-%d') == start_date)
         self.assertTrue(end_dt.strftime('%Y-%m-%d') == end_date)
         
-
-<<<<<<< HEAD
-class TestPlotResouceCharacterizations(unittest.TestCase):
-
-    @classmethod
-    def setUpClass(self):
-        f_name= 'Hm0_Te_46022.json'
-        self.Hm0Te = pd.read_json(join(datadir,f_name)) 
-    @classmethod
-    def tearDownClass(self):
-        pass
-    def test_plot_avg_annual_energy_matrix(self):
-    
-        filename = abspath(join(testdir, 'avg_annual_scatter_table.png'))
-        if isfile(filename):
-            os.remove(filename)
-        
-        Hm0Te = self.Hm0Te
-        Hm0Te.drop(Hm0Te[Hm0Te.Hm0 > 20].index, inplace=True)
-        J = np.random.random(len(Hm0Te))*100 
-        
-        plt.figure()
-        fig = wave.graphics.plot_avg_annual_energy_matrix(Hm0Te.Hm0, 
-            Hm0Te.Te, J, Hm0_bin_size=0.5, Te_bin_size=1)
-        plt.savefig(filename, format='png')
-        plt.close()
-        
-        self.assertTrue(isfile(filename))  
-        
-    def test_plot_monthly_cumulative_distribution(self):
-    
-        filename = abspath(join(testdir, 'monthly_cumulative_distribution.png'))
-        if isfile(filename):
-            os.remove(filename)
-            
-        a = pd.date_range(start='1/1/2010',  periods=10000, freq='h')
-        S = pd.Series(np.random.random(len(a)) , index=a)
-        ax=wave.graphics.monthly_cumulative_distribution(S)
-        plt.savefig(filename, format='png')
-        plt.close()
-        
-        self.assertTrue(isfile(filename)) 
-
-=======
     def test_get_netcdf_variables_all2Dvars(self):
         data = wave.io.cdip.get_netcdf_variables(self.test_nc, 
             all_2D_variables=True)
@@ -1196,7 +1152,48 @@
         plt.savefig(filename, format='png')
         plt.close()
         
-        self.assertTrue(isfile(filename))          
->>>>>>> d7bb6b73
+        self.assertTrue(isfile(filename))  
+
+class TestPlotResouceCharacterizations(unittest.TestCase):
+
+    @classmethod
+    def setUpClass(self):
+        f_name= 'Hm0_Te_46022.json'
+        self.Hm0Te = pd.read_json(join(datadir,f_name)) 
+    @classmethod
+    def tearDownClass(self):
+        pass
+    def test_plot_avg_annual_energy_matrix(self):
+    
+        filename = abspath(join(testdir, 'avg_annual_scatter_table.png'))
+        if isfile(filename):
+            os.remove(filename)
+        
+        Hm0Te = self.Hm0Te
+        Hm0Te.drop(Hm0Te[Hm0Te.Hm0 > 20].index, inplace=True)
+        J = np.random.random(len(Hm0Te))*100 
+        
+        plt.figure()
+        fig = wave.graphics.plot_avg_annual_energy_matrix(Hm0Te.Hm0, 
+            Hm0Te.Te, J, Hm0_bin_size=0.5, Te_bin_size=1)
+        plt.savefig(filename, format='png')
+        plt.close()
+        
+        self.assertTrue(isfile(filename))  
+        
+    def test_plot_monthly_cumulative_distribution(self):
+    
+        filename = abspath(join(testdir, 'monthly_cumulative_distribution.png'))
+        if isfile(filename):
+            os.remove(filename)
+            
+        a = pd.date_range(start='1/1/2010',  periods=10000, freq='h')
+        S = pd.Series(np.random.random(len(a)) , index=a)
+        ax=wave.graphics.monthly_cumulative_distribution(S)
+        plt.savefig(filename, format='png')
+        plt.close()
+        
+        self.assertTrue(isfile(filename))        
+
 if __name__ == '__main__':
     unittest.main() 