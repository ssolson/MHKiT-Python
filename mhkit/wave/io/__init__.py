from mhkit.wave.io import ndbc
from mhkit.wave.io import wecsim
<<<<<<< HEAD
from mhkit.wave.io import cdip
from mhkit.wave.io import hindcast
from mhkit.wave.io import swan
=======
try:
    from mhkit.wave.io import hindcast
except ImportError:
    print("WARNING: Wave WPTO hindcast functions not imported from MHKiT-Python. If you are using Windows and calling from MHKiT-MATLAB this is expected.")
    pass
from mhkit.wave.io import swan
>>>>>>> cec81604
<|MERGE_RESOLUTION|>--- conflicted
+++ resolved
@@ -1,14 +1,10 @@
 from mhkit.wave.io import ndbc
 from mhkit.wave.io import wecsim
-<<<<<<< HEAD
 from mhkit.wave.io import cdip
-from mhkit.wave.io import hindcast
 from mhkit.wave.io import swan
-=======
 try:
     from mhkit.wave.io import hindcast
 except ImportError:
     print("WARNING: Wave WPTO hindcast functions not imported from MHKiT-Python. If you are using Windows and calling from MHKiT-MATLAB this is expected.")
     pass
-from mhkit.wave.io import swan
->>>>>>> cec81604
+
